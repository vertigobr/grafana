--- conflicted
+++ resolved
@@ -64,11 +64,7 @@
 	}
 
 	for _, alert := range query.Result {
-<<<<<<< HEAD
-		alert.Url = models.GetDashboardUrl(alert.DashboardUid, alert.DashboardSlug)
-=======
 		alert.Url = m.GetDashboardUrl(alert.DashboardUid, alert.DashboardSlug)
->>>>>>> a589f701
 	}
 
 	return Json(200, query.Result)
